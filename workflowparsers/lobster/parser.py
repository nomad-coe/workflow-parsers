--- conflicted
+++ resolved
@@ -985,60 +985,32 @@
                 ]
 
         parse_ICOXPLIST(
-<<<<<<< HEAD
-            get_lobster_file(os.path.join(mainfile_path , "ICOHPLIST.lobster")), scc, 'hp',
+            get_lobster_file(os.path.join(mainfile_path , 'ICOHPLIST.lobster')), scc, 'hp',
             version=run.program.version
         )
         parse_ICOXPLIST(
-            get_lobster_file(os.path.join(mainfile_path ,"ICOOPLIST.lobster")), scc, 'op',
+            get_lobster_file(os.path.join(mainfile_path ,'ICOOPLIST.lobster')), scc, 'op',
             version=run.program.version
         )
         parse_ICOXPLIST(
-            get_lobster_file(os.path.join(mainfile_path , "ICOBILIST.lobster")), scc, "bi",
+            get_lobster_file(os.path.join(mainfile_path , 'ICOBILIST.lobster')), scc, 'bi',
             version=run.program.version
-=======
-            get_lobster_file(mainfile_path + '/ICOHPLIST.lobster'),
-            scc,
-            'hp',
-            version=run.program.version,
-        )
-        parse_ICOXPLIST(
-            get_lobster_file(mainfile_path + '/ICOOPLIST.lobster'),
-            scc,
-            'op',
-            version=run.program.version,
-        )
-        parse_ICOXPLIST(
-            get_lobster_file(mainfile_path + '/ICOBILIST.lobster'),
-            scc,
-            'bi',
-            version=run.program.version,
->>>>>>> db5a8637
         )
         parse_COXPCAR(
-            get_lobster_file(os.path.join(mainfile_path , "COHPCAR.lobster")), scc, 'hp', logger
+            get_lobster_file(os.path.join(mainfile_path , 'COHPCAR.lobster')), scc, 'hp', logger
         )
         parse_COXPCAR(
-            get_lobster_file(os.path.join(mainfile_path ,"COOPCAR.lobster")), scc, 'op', logger
+            get_lobster_file(os.path.join(mainfile_path ,'COOPCAR.lobster')), scc, 'op', logger
         )
         parse_COXPCAR(
-<<<<<<< HEAD
-            get_lobster_file(os.path.join(mainfile_path ,"COBICAR.lobster")), scc, "bi", logger
-=======
-            get_lobster_file(mainfile_path + '/COBICAR.lobster'), scc, 'bi', logger
->>>>>>> db5a8637
-        )
-        parse_CHARGE(get_lobster_file(os.path.join(mainfile_path ,"CHARGE.lobster")), scc)
-
-        parse_DOSCAR(get_lobster_file(os.path.join(mainfile_path ,"DOSCAR.lobster")), run, logger)
-
-<<<<<<< HEAD
-        parse_DOSCAR(get_lobster_file(os.path.join(mainfile_path ,"DOSCAR.LSO.lobster")), run, logger)
-=======
-        parse_DOSCAR(
-            get_lobster_file(mainfile_path + '/DOSCAR.LSO.lobster'), run, logger
-        )
->>>>>>> db5a8637
+            get_lobster_file(os.path.join(mainfile_path ,'COBICAR.lobster')), scc, 'bi', logger
+
+        parse_CHARGE(get_lobster_file(os.path.join(mainfile_path ,'CHARGE.lobster')), scc)
+
+        parse_DOSCAR(get_lobster_file(os.path.join(mainfile_path ,'DOSCAR.lobster')), run, logger)
+
+        parse_DOSCAR(get_lobster_file(os.path.join(mainfile_path ,'DOSCAR.LSO.lobster')), run, logger)
+
 
         workflow = SinglePoint()
         archive.workflow2 = workflow
